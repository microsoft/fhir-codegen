﻿<Project Sdk="Microsoft.NET.Sdk">

  <PropertyGroup>
    <LangVersion>12.0</LangVersion>
    <TargetFrameworks>netstandard2.0;net8.0</TargetFrameworks>
    <ImplicitUsings>enable</ImplicitUsings>
    <Nullable>enable</Nullable>
  </PropertyGroup>

  <PropertyGroup Condition="'$(Configuration)|$(Platform)'=='Debug|AnyCPU'">
    <DefineConstants>$(DefineConstants);DISABLE_XML</DefineConstants>
  </PropertyGroup>

  <PropertyGroup Condition="'$(Configuration)|$(Platform)'=='Release|AnyCPU'">
    <DefineConstants>$(DefineConstants);DISABLE_XML</DefineConstants>
  </PropertyGroup>

  <ItemGroup>
<<<<<<< HEAD
    <PackageReference Include="brianpos.Fhir.Base.FhirPath.Validator" Version="5.8.2-rc3" />
=======
    <Compile Remove="_ForPackages\IniData.cs" />
  </ItemGroup>

  <ItemGroup>
>>>>>>> 6d760eb0
    <PackageReference Include="Firely.Fhir.Packages" Version="4.6.0" />
    <PackageReference Include="Hl7.Fhir.R5" Version="5.8.2" />
    <PackageReference Include="Microsoft.OpenApi" Version="1.6.15" />
    <PackageReference Include="System.CommandLine" Version="2.0.0-beta4.22272.1" />
  </ItemGroup>

  <ItemGroup Condition="'$(TargetFramework)' == 'netstandard2.0'">
    <PackageReference Include="PolySharp" Version="1.14.1">
      <PrivateAssets>all</PrivateAssets>
      <IncludeAssets>runtime; build; native; contentfiles; analyzers; buildtransitive</IncludeAssets>
    </PackageReference>
    <PackageReference Include="System.Text.Json" Version="8.0.4" />
  </ItemGroup>

  <ItemGroup>
    <ProjectReference Include="..\Microsoft.Health.Fhir.CodeGenCommon\Microsoft.Health.Fhir.CodeGenCommon.csproj" />
    <ProjectReference Include="..\Microsoft.Health.Fhir.CrossVersion\Microsoft.Health.Fhir.CrossVersion.csproj" />
    <ProjectReference Include="..\Microsoft.Health.Fhir.MappingLanguage\Microsoft.Health.Fhir.MappingLanguage.csproj" />
  </ItemGroup>

  <ItemGroup>
    <EmbeddedResource Include="Language\Firely\Cql\Models\fhir-modelinfo-4.0.1.xml">
      <LogicalName>Fhir401</LogicalName>
    </EmbeddedResource>
  </ItemGroup>
  
</Project><|MERGE_RESOLUTION|>--- conflicted
+++ resolved
@@ -16,14 +16,11 @@
   </PropertyGroup>
 
   <ItemGroup>
-<<<<<<< HEAD
-    <PackageReference Include="brianpos.Fhir.Base.FhirPath.Validator" Version="5.8.2-rc3" />
-=======
     <Compile Remove="_ForPackages\IniData.cs" />
   </ItemGroup>
 
   <ItemGroup>
->>>>>>> 6d760eb0
+    <PackageReference Include="brianpos.Fhir.Base.FhirPath.Validator" Version="5.8.2-rc3" />
     <PackageReference Include="Firely.Fhir.Packages" Version="4.6.0" />
     <PackageReference Include="Hl7.Fhir.R5" Version="5.8.2" />
     <PackageReference Include="Microsoft.OpenApi" Version="1.6.15" />
