﻿<Project Sdk="Microsoft.NET.Sdk">

  <PropertyGroup>
    <TargetFramework>net8.0</TargetFramework>
    <ImplicitUsings>enable</ImplicitUsings>
    <Nullable>enable</Nullable>

    <IsPackable>false</IsPackable>
    <IsTestProject>true</IsTestProject>
  </PropertyGroup>

  <ItemGroup>
    <None Update="TestData\Generated\*.*">
      <CopyToOutputDirectory>PreserveNewest</CopyToOutputDirectory>
    </None>
    <None Update="TestData\R4\*.*">
      <CopyToOutputDirectory>PreserveNewest</CopyToOutputDirectory>
    </None>
    <None Update="TestData\R4B\*.*">
      <CopyToOutputDirectory>PreserveNewest</CopyToOutputDirectory>
    </None>
    <None Update="TestData\R5\*.*">
      <CopyToOutputDirectory>PreserveNewest</CopyToOutputDirectory>
    </None>
  </ItemGroup>

  <ItemGroup>
    <PackageReference Include="FluentAssertions" Version="6.12.0" />
<<<<<<< HEAD
    <PackageReference Include="Hl7.Fhir.Specification.Data.R5" Version="5.8.1" />
    <PackageReference Include="Microsoft.NET.Test.Sdk" Version="17.9.0" />
=======
    <PackageReference Include="Microsoft.NET.Test.Sdk" Version="17.10.0" />
>>>>>>> d0333fe9
    <PackageReference Include="System.Net.Http" Version="4.3.4" />
    <PackageReference Include="System.Text.RegularExpressions" Version="4.3.1" />
    <PackageReference Include="xunit" Version="2.8.1" />
    <PackageReference Include="xunit.runner.visualstudio" Version="2.8.1">
      <IncludeAssets>runtime; build; native; contentfiles; analyzers; buildtransitive</IncludeAssets>
      <PrivateAssets>all</PrivateAssets>
    </PackageReference>
    <PackageReference Include="coverlet.collector" Version="6.0.2">
      <IncludeAssets>runtime; build; native; contentfiles; analyzers; buildtransitive</IncludeAssets>
      <PrivateAssets>all</PrivateAssets>
    </PackageReference>
  </ItemGroup>

  <ItemGroup>
    <ProjectReference Include="..\Microsoft.Health.Fhir.CodeGenCommon\Microsoft.Health.Fhir.CodeGenCommon.csproj" />
    <ProjectReference Include="..\Microsoft.Health.Fhir.CodeGen\Microsoft.Health.Fhir.CodeGen.csproj" />
    <ProjectReference Include="..\Microsoft.Health.Fhir.PackageManager\Microsoft.Health.Fhir.PackageManager.csproj" />
  </ItemGroup>

  <ItemGroup>
    <Content Include="TestData\Generated\Info-R5.txt">
      <CopyToOutputDirectory>PreserveNewest</CopyToOutputDirectory>
    </Content>
  </ItemGroup>

  <ItemGroup>
    <Page Include="TestData\R4\CapabilityStatement-candle-local.json" />
  </ItemGroup>

  <ItemGroup>
    <None Update="TestData\R5\expansions\ValueSet-units-of-time.json">
      <CopyToOutputDirectory>PreserveNewest</CopyToOutputDirectory>
    </None>
  </ItemGroup>

</Project><|MERGE_RESOLUTION|>--- conflicted
+++ resolved
@@ -26,12 +26,8 @@
 
   <ItemGroup>
     <PackageReference Include="FluentAssertions" Version="6.12.0" />
-<<<<<<< HEAD
     <PackageReference Include="Hl7.Fhir.Specification.Data.R5" Version="5.8.1" />
-    <PackageReference Include="Microsoft.NET.Test.Sdk" Version="17.9.0" />
-=======
     <PackageReference Include="Microsoft.NET.Test.Sdk" Version="17.10.0" />
->>>>>>> d0333fe9
     <PackageReference Include="System.Net.Http" Version="4.3.4" />
     <PackageReference Include="System.Text.RegularExpressions" Version="4.3.1" />
     <PackageReference Include="xunit" Version="2.8.1" />
