--- conflicted
+++ resolved
@@ -1845,7 +1845,7 @@
              * automate this, by scanning differences between 3/4/5/6/7 etc.. */
             string BuildExceptionElementAttribute(string versionString = null)
             {
-                var prefix = $"[FhirElement(\"{name}\"{summary}, Order={GetOrder(element)}{choice}";
+                var prefix = $"[FhirElement(\"{name}\"{summary}{isModifier}, Order={GetOrder(element)}{choice}";
                 if (versionString is { })
                 {
                     prefix += $", Since=FhirRelease.{versionString}";
@@ -1857,7 +1857,6 @@
 
             if (element.Path == "Meta.source")
             {
-<<<<<<< HEAD
                 _writer.WriteLineIndented(BuildExceptionElementAttribute("R4"));
             }
             else if (element.Path == "Reference.type")
@@ -1867,17 +1866,6 @@
             else
             {
                 _writer.WriteLineIndented(BuildExceptionElementAttribute());
-=======
-                _writer.WriteLineIndented($"[FhirElement(\"{name}\"{summary}{isModifier}, Order={GetOrder(element)}{choice}, Since=FhirRelease.R4)]");
-            }
-            else if (element.Path == "Reference.type")
-            {
-                _writer.WriteLineIndented($"[FhirElement(\"{name}\"{summary}{isModifier}, Order={GetOrder(element)}{choice}, Since=FhirRelease.R4)]");
-            }
-            else
-            {
-                _writer.WriteLineIndented($"[FhirElement(\"{name}\"{summary}{isModifier}, Order={GetOrder(element)}{choice})]");
->>>>>>> 0c3ba926
             }
 
             if (element.Path == "Meta.profile")
